--- conflicted
+++ resolved
@@ -178,12 +178,7 @@
     # Return the IDs of the selected papers
     return [paper_data[i] for i in selected_indices]
 
-<<<<<<< HEAD
 def select_diverse_papers_with_weighted_similarity(paper_data, k, diversity_weight=0.25):
-=======
-
-def select_diverse_papers_with_weighted_similarity(paper_data, k, diversity_weight=0.5):
->>>>>>> c94f8a05
     """
     Selects `k` papers that balance diversity and similarity to the input paper based on the `diversity_weight`.
 
